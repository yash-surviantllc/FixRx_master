/**
 * Magic Link Authentication Service for FixRx
 * Implements passwordless authentication via email magic links
 */

const crypto = require('crypto');
const jwt = require('jsonwebtoken');
const EmailService = require('./email.service');
const { dbManager } = require('../config/database');
const { logger } = require('../utils/logger');

// EmailService will be instantiated as needed

class MagicLinkService {
  constructor() {
    this.JWT_SECRET = process.env.JWT_SECRET || 'your-secret-key';
    this.MAGIC_LINK_EXPIRY = 15 * 60 * 1000; // 15 minutes
    // Use custom scheme for mobile app deep linking
    // In development: fixrx://magic-link
    // In production: https://fixrx.com/auth/magic-link (with universal links)
    this.BASE_URL = process.env.FRONTEND_URL || (process.env.NODE_ENV === 'production' ? 'https://fixrx.com' : 'fixrx://');
    this.APP_SCHEME = process.env.APP_SCHEME || 'fixrx';
    this.API_BASE_URL = process.env.API_BASE_URL || 'http://localhost:3000/api/v1';
  }

  /**
   * Send magic link for login/registration
   */
  async sendMagicLink(email, purpose = 'LOGIN', userAgent = '', ipAddress = '') {
    try {
      // Validate email format
      if (!this.isValidEmail(email)) {
        return {
          success: false,
          message: 'Invalid email format'
        };
      }

      // Rate limiting check
      const rateLimitCheck = await this.checkRateLimit(email);
      if (rateLimitCheck.devBypass) {
        logger.debug('Magic link rate limit bypassed in development', { email });
      }

      if (!rateLimitCheck.allowed) {
        return {
          success: false,
          message: `Too many requests. Please try again in ${rateLimitCheck.waitTime} minutes.`,
          code: 'RATE_LIMIT_EXCEEDED',
          metadata: {
            attemptsInWindow: rateLimitCheck.count,
            windowMinutes: rateLimitCheck.windowMinutes
          }
        };
      }

      // Check if user exists
      const existingUser = await this.findUserByEmail(email);
      
      // For LOGIN purpose, user must exist
      if (purpose === 'LOGIN' && !existingUser) {
        return {
          success: false,
          message: 'No account found with this email address'
        };
      }

      // For REGISTRATION purpose, user must not exist
      if (purpose === 'REGISTRATION' && existingUser) {
        return {
          success: false,
          message: 'An account already exists with this email address'
        };
      }

      // Generate secure token
      const token = this.generateSecureToken();
      const expiresAt = new Date(Date.now() + this.MAGIC_LINK_EXPIRY);

      // Store magic link in database
      const magicLinkId = await this.storeMagicLink({
        email,
        token,
        userId: existingUser?.id || null,
        purpose,
        ipAddress,
        userAgent,
        expiresAt
      });
<<<<<<< HEAD
      // Generate magic link URL for mobile app
      let magicLinkUrl;
      let webFallbackUrl = null;
      
      if (this.BASE_URL.startsWith('exp://')) {
        // Expo development URL
        magicLinkUrl = `${this.BASE_URL}?token=${token}&email=${encodeURIComponent(email)}`;
      } else if (this.BASE_URL.startsWith('fixrx://')) {
        // Custom scheme for mobile app (development)
        magicLinkUrl = `${this.APP_SCHEME}://magic-link?token=${token}&email=${encodeURIComponent(email)}`;
        // Provide web fallback for testing
        webFallbackUrl = `http://localhost:3000/magic-link?token=${token}&email=${encodeURIComponent(email)}`;
      } else {
        // Production HTTPS URL with universal links
        magicLinkUrl = `${this.BASE_URL}/auth/magic-link?token=${token}&email=${encodeURIComponent(email)}`;
      }
=======
      
      const webRedirectUrl = `${this.API_BASE_URL.replace('/api/v1', '')}/magic-link?token=${token}&email=${encodeURIComponent(email)}`;
      const directDeepLink = `fixrx://magic-link?token=${token}&email=${encodeURIComponent(email)}`;
>>>>>>> f326a468

      const emailResult = await this.sendMagicLinkEmail(email, webRedirectUrl, purpose, existingUser?.first_name, directDeepLink);

      if (!emailResult.success) {
        // Clean up stored magic link if email failed
        await this.invalidateMagicLink(token);
        return {
          success: false,
          message: 'Failed to send magic link email'
        };
      }

      logger.info(`Magic link sent successfully`, {
        email,
        purpose,
        magicLinkId,
        expiresAt
      });

      return {
        success: true,
        message: 'Magic link sent to your email address',
        expiresIn: this.MAGIC_LINK_EXPIRY / 1000 // seconds
      };

    } catch (error) {
      logger.error('Error sending magic link:', error);
      return {
        success: false,
        message: 'Failed to send magic link. Please try again.'
      };
    }
  }

  /**
   * Verify magic link and authenticate user
   */
  async verifyMagicLink(token, email, userAgent = '', ipAddress = '') {
    try {
      logger.info('Magic link verification attempt', { token: token.substring(0, 10) + '...', email });
      
      const magicLink = await this.findMagicLink(token);

      if (!magicLink) {
        logger.error('Magic link not found in database', { token: token.substring(0, 10) + '...', email });
        return {
          success: false,
          message: 'Invalid or expired magic link'
        };
      }

      if (magicLink.is_used) {
        return {
          success: false,
          message: 'This magic link has already been used'
        };
      }

      const now = new Date();
      const expiresAt = new Date(magicLink.expires_at);

      if (now > expiresAt) {
        await this.invalidateMagicLink(token);
        return {
          success: false,
          message: 'Magic link has expired'
        };
      }

      if (magicLink.email.toLowerCase() !== email.toLowerCase()) {
        return {
          success: false,
          message: 'Invalid magic link'
        };
      }

      let user = null;
      let isNewUser = false;

      if (magicLink.purpose === 'REGISTRATION' || !magicLink.user_id) {
        user = await this.createUserFromMagicLink(magicLink);
        isNewUser = true;
      } else {
        user = await this.findUserById(magicLink.user_id);
        if (!user) {
          return {
            success: false,
            message: 'User account not found'
          };
        }
      }

      await this.updateUserLastLogin(user.id, ipAddress);

      const accessToken = this.generateAccessToken(user);
      const refreshToken = this.generateRefreshToken(user.id);

      await this.storeRefreshToken(user.id, refreshToken);
      await this.markMagicLinkAsUsed(token);

      const { password_hash, ...safeUser } = user;

      logger.info(`Magic link authentication successful`, {
        userId: user.id,
        email: user.email,
        purpose: magicLink.purpose,
        isNewUser
      });

      return {
        success: true,
        message: isNewUser ? 'Account created and logged in successfully' : 'Logged in successfully',
        user: safeUser,
        token: accessToken,
        refreshToken,
        isNewUser
      };

    } catch (error) {
      console.error('🚨 CRITICAL ERROR in verifyMagicLink:', {
        error: error.message,
        stack: error.stack?.split('\n').slice(0, 5).join('\n'),
        token: token.substring(0, 10) + '...',
        email,
        errorCode: error.code,
        errorName: error.name
      });
      
      logger.error('Error verifying magic link:', {
        error: error.message,
        stack: error.stack,
        token: token.substring(0, 10) + '...',
        email
      });
      
      return {
        success: false,
        message: 'Failed to verify magic link. Please try again.'
      };
    }
  }

  /**
   * Generate secure token for magic link
   */
  generateSecureToken() {
    return crypto.randomBytes(32).toString('hex');
  }

  /**
   * Validate email format
   */
  isValidEmail(email) {
    const emailRegex = /^[^\s@]+@[^\s@]+\.[^\s@]+$/;
    return emailRegex.test(email);
  }

  /**
   * Check rate limiting for magic link requests
   */
  async checkRateLimit(email) {
    try {
      // Development environment should be far more permissive to avoid blocking QA
      if (process.env.NODE_ENV === 'development') {
        return { allowed: true, devBypass: true };
      }

      const maxRequests = 5; // Maximum 5 requests per 15 minutes
      const fifteenMinutesAgo = new Date(Date.now() - 15 * 60 * 1000);
      
      const query = `
        SELECT COUNT(*) as count
        FROM magic_links 
        WHERE email = $1 
        AND created_at > $2
      `;
      
      const result = await dbManager.query(query, [email, fifteenMinutesAgo]);
      const count = parseInt(result.rows[0].count);

      if (count >= maxRequests) {
        return {
          allowed: false,
          waitTime: 15, // minutes
          count,
          windowMinutes: 15
        };
      }

      return { allowed: true };

    } catch (error) {
      logger.error('Rate limit check error:', error);
      return { allowed: true, error: 'rate-limit-check-failed' }; // fail-open in case of error
    }
  }

  /**
   * Store magic link in database
   */
  async storeMagicLink(linkData) {
    const query = `
      INSERT INTO magic_links (email, token, user_id, purpose, ip_address, user_agent, expires_at)
      VALUES ($1, $2, $3, $4, $5, $6, $7)
      RETURNING id
    `;
    
    const values = [
      linkData.email,
      linkData.token,
      linkData.userId,
      linkData.purpose,
      linkData.ipAddress,
      linkData.userAgent,
      linkData.expiresAt
    ];
    
    const result = await dbManager.query(query, values);
    return result.rows[0].id;
  }

  /**
   * Find magic link by token
   */
  async findMagicLink(token) {
    const query = `
      SELECT * FROM magic_links 
      WHERE token = $1
    `;
    
    const result = await dbManager.query(query, [token]);
    return result.rows[0] || null;
  }

  /**
   * Mark magic link as used
   */
  async markMagicLinkAsUsed(token) {
    const query = `
      UPDATE magic_links 
      SET is_used = true, used_at = CURRENT_TIMESTAMP
      WHERE token = $1
    `;
    
    await dbManager.query(query, [token]);
  }

  /**
   * Invalidate magic link
   */
  async invalidateMagicLink(token) {
    const query = `
      UPDATE magic_links 
      SET is_used = true, used_at = CURRENT_TIMESTAMP
      WHERE token = $1
    `;
    
    await dbManager.query(query, [token]);
  }

  /**
   * Find user by email
   */
  async findUserByEmail(email) {
    const query = `
      SELECT * FROM users 
      WHERE email = $1
    `;
    
    const result = await dbManager.query(query, [email]);
    return result.rows[0] || null;
  }

  /**
   * Find user by ID
   */
  async findUserById(userId) {
    const query = `
      SELECT * FROM users 
      WHERE id = $1
    `;
    
    const result = await dbManager.query(query, [userId]);
    return result.rows[0] || null;
  }

  /**
   * Create user from magic link (for registration)
   */
  async createUserFromMagicLink(magicLink) {
    // Extract name from email (simple approach)
    const emailParts = magicLink.email.split('@')[0];
    const firstName = emailParts.charAt(0).toUpperCase() + emailParts.slice(1);
    
    const query = `
      INSERT INTO users (
        email,
        first_name,
        last_name,
        user_type,
        email_verified,
        email_verified_at,
        status,
        password_hash
      )
      VALUES ($1, $2, $3, $4, $5, CURRENT_TIMESTAMP, $6, $7)
      RETURNING *
    `;
    
    const values = [
      magicLink.email,
      firstName,
      '', // Placeholder last name; user can update profile later
      'consumer',
      true,
      'ACTIVE',
      null
    ];
    
    const result = await dbManager.query(query, values);
    return result.rows[0];
  }

  /**
   * Update user's last login
   */
  async updateUserLastLogin(userId, ipAddress) {
    const query = `
      UPDATE users 
      SET "lastLoginAt" = CURRENT_TIMESTAMP
      WHERE id = $1
    `;
    
    await dbManager.query(query, [userId]);
  }

  /**
   * Generate JWT access token
   */
  generateAccessToken(user) {
    return jwt.sign(
      {
        userId: user.id,
        email: user.email,
        userType: user.user_type
      },
      this.JWT_SECRET,
      { expiresIn: '15m' }
    );
  }

  /**
   * Generate JWT refresh token
   */
  generateRefreshToken(userId) {
    return jwt.sign(
      {
        userId,
        type: 'refresh'
      },
      process.env.JWT_REFRESH_SECRET || this.JWT_SECRET,
      { expiresIn: '7d' }
    );
  }

  /**
   * Store refresh token
   */
  async storeRefreshToken(userId, refreshToken) {
    // Check if user_sessions table exists, if not use simple approach
    try {
      const expiresAt = new Date(Date.now() + 7 * 24 * 60 * 60 * 1000); // 7 days
      
      const query = `
        INSERT INTO user_sessions (user_id, session_token, refresh_token, expires_at)
        VALUES ($1, $2, $3, $4)
        ON CONFLICT (user_id) DO UPDATE SET
        refresh_token = $3,
        expires_at = $4,
        updated_at = CURRENT_TIMESTAMP
      `;
      
      await dbManager.query(query, [userId, crypto.randomUUID(), refreshToken, expiresAt]);
    } catch (error) {
      // Fallback: just log the refresh token (not recommended for production)
      logger.info(`Refresh token for user ${userId}: ${refreshToken}`);
    }
  }

  /**
   * Send magic link email
   */
  async sendMagicLinkEmail(email, magicLinkUrl, purpose, firstName = '', webFallbackUrl = '') {
    try {
      const isLogin = purpose === 'LOGIN';
      const subject = isLogin ? 'Your FixRx Login Link' : 'Complete Your FixRx Registration';

      const emailService = EmailService.getInstance();
      if (!emailService || !emailService.isConfigured) {
        logger.warn('Email service not configured, skipping magic link email');
        return {
          success: false,
          error: 'Email service not configured'
        };
      }

      const html = `
        <div style="font-family: Arial, sans-serif; max-width: 600px; margin: 0 auto; padding: 20px;">
          <div style="text-align: center; margin-bottom: 30px;">
            <h1 style="color: #2563eb; margin: 0;">FixRx</h1>
            <p style="color: #666; margin: 5px 0;">Your Trusted Service Platform</p>
          </div>
          
          <div style="background: #f8fafc; padding: 30px; border-radius: 8px; margin-bottom: 30px;">
            <h2 style="color: #1e293b; margin-top: 0;">
              ${isLogin ? `Welcome back${firstName ? `, ${firstName}` : ''}!` : 'Welcome to FixRx!'}
            </h2>
            
            <p style="color: #475569; line-height: 1.6; margin-bottom: 25px;">
              ${isLogin 
                ? 'Click the button below to securely log in to your FixRx account. This link will expire in 15 minutes for your security.'
                : 'Click the button below to complete your registration and start connecting with trusted service providers. This link will expire in 15 minutes.'
              }
            </p>
            
            <div style="text-align: center; margin: 30px 0;">
              <a href="${magicLinkUrl}" 
                 style="background-color: #2563eb; color: white; padding: 14px 28px; text-decoration: none; border-radius: 6px; font-weight: 600; display: inline-block; margin-bottom: 10px;">
                ${isLogin ? 'Sign In to FixRx' : 'Complete Registration'}
              </a>
              ${webFallbackUrl ? `<br><a href="${webFallbackUrl}" 
                 style="background-color: #6b7280; color: white; padding: 12px 24px; text-decoration: none; border-radius: 6px; font-weight: 500; display: inline-block; margin-top: 10px;">
                Open Direct Link
              </a>` : ''}
            </div>
            
            <p style="color: #6b7280; font-size: 14px; margin-top: 20px;">
              ${webFallbackUrl ? 'Click the button above to open the FixRx app and complete your authentication.' : 'If the button doesn\'t work, copy and paste this link:'}
            </p>
            ${webFallbackUrl ? `<p style="color: #94a3b8; font-size: 12px; margin-top: 10px;">
              <strong>Note:</strong> The link will automatically open the FixRx app on your device.
            </p>` : `<p style="color: #2563eb; font-size: 14px; word-break: break-all; margin-top: 5px;">
              ${magicLinkUrl}
            </p>`}
          </div>
          
          <div style="border-top: 1px solid #e2e8f0; padding-top: 20px;">
            <p style="color: #64748b; font-size: 14px; margin-bottom: 10px;">
              <strong>Security Notice:</strong>
            </p>
            <ul style="color: #64748b; font-size: 14px; margin: 0; padding-left: 20px;">
              <li>This link will expire in 15 minutes</li>
              <li>It can only be used once</li>
              <li>If you didn't request this, please ignore this email</li>
            </ul>
          </div>
          
          <div style="text-align: center; margin-top: 30px; padding-top: 20px; border-top: 1px solid #e2e8f0;">
            <p style="color: #94a3b8; font-size: 12px; margin: 0;">
              © 2024 FixRx. All rights reserved.
            </p>
          </div>
        </div>`;

      const emailResult = await emailService.sendEmail({
        to: email,
        subject,
        html
      });

      if (!emailResult.success) {
        logger.error('Error sending magic link email:', emailResult.error);
        return {
          success: false,
          error: emailResult.error
        };
      }
      
      return emailResult;
    }
    catch (error) {
      logger.error('Error sending magic link email:', error);
      return {
        success: false,
        error: error.message
      };
    }
  }

  /**
   * Clean up expired magic links
   */
  async cleanupExpiredLinks() {
    try {
      const query = `
        DELETE FROM magic_links 
        WHERE expires_at < CURRENT_TIMESTAMP
        OR (is_used = true AND used_at < CURRENT_TIMESTAMP - INTERVAL '24 hours')
      `;
      
      const result = await dbManager.query(query);
      logger.info(`Cleaned up ${result.rowCount} expired magic links`);
      
      return result.rowCount;
    } catch (error) {
      logger.error('Error cleaning up expired magic links:', error);
      return 0;
    }
  }

  /**
   * Health check for magic link service
   */
  async healthCheck() {
    try {
      // Test database connection
      await dbManager.query('SELECT 1');
      
      // Email service health is based on configuration
      const emailService = EmailService.getInstance();
      const emailHealthy = !!(emailService && emailService.isConfigured);
      
      return {
        database: true,
        email: emailHealthy,
        overall: emailHealthy
      };
    } catch (error) {
      logger.error('Magic link service health check failed:', error);
      return {
        database: false,
        email: false,
        overall: false
      };
    }
  }
}

module.exports = new MagicLinkService();<|MERGE_RESOLUTION|>--- conflicted
+++ resolved
@@ -87,28 +87,24 @@
         userAgent,
         expiresAt
       });
-<<<<<<< HEAD
+
       // Generate magic link URL for mobile app
-      let magicLinkUrl;
-      let webFallbackUrl = null;
+      let webRedirectUrl;
+      let directDeepLink = null;
       
       if (this.BASE_URL.startsWith('exp://')) {
         // Expo development URL
-        magicLinkUrl = `${this.BASE_URL}?token=${token}&email=${encodeURIComponent(email)}`;
+        webRedirectUrl = `${this.BASE_URL}?token=${token}&email=${encodeURIComponent(email)}`;
       } else if (this.BASE_URL.startsWith('fixrx://')) {
         // Custom scheme for mobile app (development)
-        magicLinkUrl = `${this.APP_SCHEME}://magic-link?token=${token}&email=${encodeURIComponent(email)}`;
+        directDeepLink = `${this.APP_SCHEME}://magic-link?token=${token}&email=${encodeURIComponent(email)}`;
         // Provide web fallback for testing
-        webFallbackUrl = `http://localhost:3000/magic-link?token=${token}&email=${encodeURIComponent(email)}`;
+        webRedirectUrl = `${this.API_BASE_URL.replace('/api/v1', '')}/magic-link?token=${token}&email=${encodeURIComponent(email)}`;
       } else {
         // Production HTTPS URL with universal links
-        magicLinkUrl = `${this.BASE_URL}/auth/magic-link?token=${token}&email=${encodeURIComponent(email)}`;
-      }
-=======
-      
-      const webRedirectUrl = `${this.API_BASE_URL.replace('/api/v1', '')}/magic-link?token=${token}&email=${encodeURIComponent(email)}`;
-      const directDeepLink = `fixrx://magic-link?token=${token}&email=${encodeURIComponent(email)}`;
->>>>>>> f326a468
+        webRedirectUrl = `${this.BASE_URL}/auth/magic-link?token=${token}&email=${encodeURIComponent(email)}`;
+        directDeepLink = `fixrx://magic-link?token=${token}&email=${encodeURIComponent(email)}`;
+      }
 
       const emailResult = await this.sendMagicLinkEmail(email, webRedirectUrl, purpose, existingUser?.first_name, directDeepLink);
 
@@ -228,7 +224,7 @@
       };
 
     } catch (error) {
-      console.error('🚨 CRITICAL ERROR in verifyMagicLink:', {
+      console.error('CRITICAL ERROR in verifyMagicLink:', {
         error: error.message,
         stack: error.stack?.split('\n').slice(0, 5).join('\n'),
         token: token.substring(0, 10) + '...',
