const jwt = require('jsonwebtoken');
const { dbManager } = require('../config/database');

/**
 * Authenticate JWT Token Middleware for OTP-based authentication
 */
const authenticateToken = async (req, res, next) => {
  try {
<<<<<<< HEAD
    // DON'T BYPASS AUTH - Always verify the JWT token
=======
>>>>>>> 536eebe5
    const authHeader = req.headers.authorization;
    
    if (!authHeader) {
      return res.status(401).json({
        success: false,
        message: 'No token provided',
        code: 'NO_TOKEN'
      });
    }

    const token = authHeader.split(' ')[1];
    if (!token) {
      return res.status(401).json({
        success: false,
        message: 'Token format is invalid',
        code: 'INVALID_TOKEN_FORMAT'
      });
    }

    try {
      // Verify JWT token
      const jwtSecret = process.env.JWT_SECRET || 'your-secret-key';
      const decoded = jwt.verify(token, jwtSecret);
      
      // Get user ID from token (support both userId and id fields)
      let userId = decoded.userId || decoded.id;
      
      // Development bypass - only use hardcoded user if no valid token provided
      if (process.env.NODE_ENV === 'development' && !userId) {
        console.log('Development: No valid user ID in token, using default test user');
        userId = '7bf186e2-fe2a-4133-9ebb-e6b323078d52'; // john.consumer@example.com
      }
      
      if (!userId) {
        return res.status(401).json({
          success: false,
          message: 'Invalid token payload',
          code: 'INVALID_TOKEN_PAYLOAD'
        });
      }

      // In development, we can skip the database lookup if we have a valid token
      if (process.env.NODE_ENV === 'development' && decoded.email) {
        console.log('Development: Using token user without database lookup');
        req.user = {
          id: userId,
          userId: userId,
          email: decoded.email,
          user_type: decoded.user_type || 'user',
          is_active: true,
          first_name: decoded.first_name || 'Development',
          last_name: decoded.last_name || 'User'
        };
        return next();
      }

      // Get user from database (production or when needed in development)
      const result = await dbManager.query(
        `SELECT 
          id, 
          email, 
          first_name, 
          last_name, 
          user_type, 
          phone, 
          phone_verified_at,
          email_verified_at,
          is_verified,
          is_active,
          created_at, 
          updated_at
         FROM users 
         WHERE id = $1`,
        [userId]
      );
      
      if (result.rows.length === 0) {
        return res.status(401).json({
          success: false,
          message: 'User not found',
          code: 'USER_NOT_FOUND'
        });
      }

      const user = result.rows[0];
      
      if (!user.is_active) {
        return res.status(401).json({
          success: false,
          message: 'User account is inactive',
          code: 'USER_INACTIVE'
        });
      }

      // Attach user to request with consistent format
      req.user = {
        id: user.id,
        userId: user.id, // For backward compatibility
        email: user.email,
        firstName: user.first_name,
        lastName: user.last_name,
        userType: user.user_type,
        phone: user.phone,
        phoneVerified: !!user.phone_verified_at, // Convert timestamp to boolean
        emailVerified: !!user.email_verified_at, // Convert timestamp to boolean
        isVerified: user.is_verified,
        isActive: user.is_active,
        createdAt: user.created_at,
        updatedAt: user.updated_at
      };
      
      // Add token to request for rate limiting and logging
      req.token = token;
      
      next();
      
    } catch (tokenError) {
      console.error('Token verification error:', tokenError);
      
      if (tokenError.name === 'TokenExpiredError') {
        return res.status(401).json({
          success: false,
          message: 'Token has expired',
          code: 'TOKEN_EXPIRED',
          expiredAt: tokenError.expiredAt
        });
      }
      
      if (tokenError.name === 'JsonWebTokenError') {
        return res.status(401).json({
          success: false,
          message: 'Invalid token',
          code: 'INVALID_TOKEN',
          error: tokenError.message
        });
      }
      
      // Handle other JWT errors
      return res.status(401).json({
        success: false,
        message: 'Authentication failed',
        code: 'AUTH_FAILED',
        error: tokenError.message
      });
    }
    
  } catch (error) {
    console.error('Authentication middleware error:', error);
    return res.status(500).json({
      success: false,
      message: 'Internal server error during authentication',
      code: 'AUTH_SERVER_ERROR'
    });
  }
};

/**
 * Legacy verifyToken for backwards compatibility
 */
const verifyToken = authenticateToken;

module.exports = {
  authenticateToken,
  verifyToken
};<|MERGE_RESOLUTION|>--- conflicted
+++ resolved
@@ -6,10 +6,7 @@
  */
 const authenticateToken = async (req, res, next) => {
   try {
-<<<<<<< HEAD
     // DON'T BYPASS AUTH - Always verify the JWT token
-=======
->>>>>>> 536eebe5
     const authHeader = req.headers.authorization;
     
     if (!authHeader) {
