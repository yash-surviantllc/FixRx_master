--- conflicted
+++ resolved
@@ -84,31 +84,6 @@
         });
       }
 
-<<<<<<< HEAD
-    // Attach user to request with consistent format
-    req.user = {
-      id: user.id,
-      userId: user.id, // For compatibility
-      email: user.email,
-      firstName: user.first_name,
-      lastName: user.last_name,
-      userType: user.user_type,
-      phone: user.phone,
-      phoneVerified: user.phone_verified
-    };
-    next();
-    
-  } catch (error) {
-    if (error.name === 'JsonWebTokenError') {
-      return res.status(401).json({
-        success: false,
-        message: 'Invalid token',
-        code: 'INVALID_TOKEN'
-      });
-    }
-    
-    if (error.name === 'TokenExpiredError') {
-=======
       const user = result.rows[0];
       
       if (!user.is_active) {
@@ -163,7 +138,6 @@
       }
       
       // Handle other JWT errors
->>>>>>> aa5e00ad
       return res.status(401).json({
         success: false,
         message: 'Authentication failed',
@@ -171,6 +145,29 @@
         error: tokenError.message
       });
     }
+
+    const user = result.rows[0];
+    
+    if (user.status !== 'active') {
+      return res.status(401).json({
+        success: false,
+        message: 'User account is inactive',
+        code: 'USER_INACTIVE'
+      });
+    }
+
+    // Attach user to request with consistent format
+    req.user = {
+      id: user.id,
+      userId: user.id, // For compatibility
+      email: user.email,
+      firstName: user.first_name,
+      lastName: user.last_name,
+      userType: user.user_type,
+      phone: user.phone,
+      phoneVerified: user.phone_verified
+    };
+    next();
     
   } catch (error) {
     console.error('Authentication middleware error:', error);
