--- conflicted
+++ resolved
@@ -72,7 +72,6 @@
       });
     }
 
-<<<<<<< HEAD
     // Attach user to request with consistent format
     req.user = {
       id: user.id,
@@ -84,14 +83,6 @@
       phone: user.phone,
       phoneVerified: user.phone_verified
     };
-    
-=======
-    // Attach user to request (add userId for compatibility)
-    req.user = {
-      ...user,
-      userId: user.id // Add userId property for controllers that expect it
-    };
->>>>>>> 34f52e29
     next();
     
   } catch (error) {
