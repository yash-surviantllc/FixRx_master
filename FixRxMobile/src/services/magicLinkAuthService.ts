/**
 * Magic Link Authentication Service for FixRx Mobile
 * Integrates with existing auth system without modifying UI components
 */

import AsyncStorage from '@react-native-async-storage/async-storage';
<<<<<<< HEAD
import { API_CONFIG } from '../config/api';
import { apiClient } from './apiClient';
=======
import API_CONFIG from '../config/api';
>>>>>>> 536eebe5

export interface MagicLinkSendRequest {
  email: string;
  purpose?: 'LOGIN' | 'REGISTRATION';
}

export interface MagicLinkVerifyRequest {
  token: string;
  email: string;
}

export interface MagicLinkUser {
  id: string;
  email: string;
  firstName: string;
  lastName: string;
  userType: 'CONSUMER' | 'VENDOR';
  isVerified: boolean;
}

export interface MagicLinkAuthResponse {
  success: boolean;
  message: string;
  data?: {
    user?: MagicLinkUser;
    token?: string;
    isNewUser?: boolean;
    expiresIn?: number;
  };
  code?: string;
  retryAfter?: number;
}

class MagicLinkAuthService {
  private readonly baseUrl: string;
  private readonly storageKeys = {
    token: 'auth_token',
    user: 'auth_user',
    refreshToken: 'refresh_token',
  };

  constructor() {
    this.baseUrl = `${API_CONFIG.BASE_URL}/api/v1/auth/magic-link`;
    console.log('MagicLinkAuthService initialized:', { 
      baseUrl: this.baseUrl,
      apiConfigBaseUrl: API_CONFIG.BASE_URL,
      envValue: process.env.EXPO_PUBLIC_API_BASE_URL
    });
  }

  async sendMagicLink(request: MagicLinkSendRequest): Promise<MagicLinkAuthResponse> {
    try {
      const url = `${this.baseUrl}/send`;
      console.log('Sending magic link request:', { 
        url,
        email: request.email,
        purpose: request.purpose || 'REGISTRATION'
      });

      const controller = new AbortController();
      const timeoutId = setTimeout(() => controller.abort(), 10000); // 10 second timeout

      const response = await fetch(url, {
        method: 'POST',
        headers: {
          'Content-Type': 'application/json',
        },
        body: JSON.stringify({
          email: request.email.toLowerCase().trim(),
          purpose: request.purpose || 'REGISTRATION',
        }),
        signal: controller.signal,
      });

      clearTimeout(timeoutId);

      console.log('Response received:', { 
        status: response.status,
        statusText: response.statusText,
        ok: response.ok
      });

      const data = await response.json();
      console.log('Response data:', data); 

      if (!response.ok) {
        return {
          success: false,
          message: data.message || 'Failed to send magic link',
          code: data.code,
        };
      }

      return {
        success: true,
        message: data.message,
        data: data.data,
      };

    } catch (error) {
      console.error('Network error in sendMagicLink:', { 
        error: error instanceof Error ? error.message : String(error),
        errorType: error instanceof Error ? error.constructor.name : typeof error,
        stack: error instanceof Error ? error.stack : undefined,
        url: `${this.baseUrl}/send`
      });
      
      // Check if it's a timeout error
      if (error instanceof Error && error.name === 'AbortError') {
        return {
          success: false,
          message: 'Request timed out. Please check if the backend server is running.',
          code: 'TIMEOUT_ERROR',
        };
      }
      
      return {
        success: false,
        message: 'Network error. Please check your connection and ensure the backend is running.',
        code: 'NETWORK_ERROR',
      };
    }
  }

  async verifyMagicLink(request: MagicLinkVerifyRequest, retryCount: number = 0): Promise<MagicLinkAuthResponse> {
    const maxRetries = 3;
    const baseDelay = 1000; // 1 second
    
    try {
      console.log('Verifying magic link with backend...', { 
        url: `${this.baseUrl}/verify`,
        email: request.email,
        tokenLength: request.token?.length
      });

      const response = await fetch(`${this.baseUrl}/verify`, {
        method: 'POST',
        headers: {
          'Content-Type': 'application/json',
        },
        body: JSON.stringify({
          token: request.token,
          email: request.email.toLowerCase().trim(),
        }),
      });

      console.log('Response status:', response.status, response.statusText); 
      const data = await response.json();
      console.log('Response data:', data); 

      if (!response.ok) {
        console.error('Verification failed:', { 
          status: response.status,
          code: data.code,
          message: data.message
        });
        
        // Auto-retry for expired tokens in development
        if ((data.code === 'TOKEN_EXPIRED' || data.message?.includes('expired')) && __DEV__ && retryCount === 0) {
          console.log('🔄 Token expired, auto-generating fresh link...');
          
          try {
            // Automatically send a new magic link
            const freshLinkResult = await this.sendMagicLink({ 
              email: request.email, 
              purpose: 'REGISTRATION' // Default to registration for testing
            });
            
            if (freshLinkResult.success) {
              return {
                success: false,
                message: 'Your link expired. A fresh magic link has been sent to your email automatically.',
                code: 'FRESH_LINK_SENT'
              };
            }
          } catch (autoRetryError) {
            console.error('Auto-retry failed:', autoRetryError);
          }
        }
        
        if (data.code === 'VERIFICATION_RATE_LIMIT_EXCEEDED' && retryCount < maxRetries) {
          const delay = baseDelay * Math.pow(2, retryCount);
          const retryAfter = data.retryAfter ? data.retryAfter * 1000 : delay;
          
          await new Promise(resolve => setTimeout(resolve, Math.min(delay, retryAfter)));
          return this.verifyMagicLink(request, retryCount + 1);
        }
        
        return {
          success: false,
          message: this.getErrorMessage(data.code, data.message),
          code: data.code,
          retryAfter: data.retryAfter,
        };
      }

      if (data.data?.token && data.data?.user) {
        await this.storeAuthData(data.data.token, data.data.user);
      }

      return {
        success: true,
        message: data.message,
        data: data.data,
      };

    } catch (error) {
      console.error('Network error during verification:', error); 
      
      // Don't retry if token is already used or invalid
      const errorMessage = (error as any)?.message || '';
      if (errorMessage.includes('already been used') || errorMessage.includes('expired') || errorMessage.includes('Invalid')) {
        throw error;
      }
      
      if (retryCount < maxRetries && this.isNetworkError(error)) {
        const delay = baseDelay * Math.pow(2, retryCount);
        console.log(`Retrying in ${delay}ms... (attempt ${retryCount + 1}/${maxRetries})`); 
        
        await new Promise(resolve => setTimeout(resolve, delay));
        return this.verifyMagicLink(request, retryCount + 1);
      }
      
      if (__DEV__ && request.token === 'dev-token') {
        const mockUser: MagicLinkUser = {
          id: 'dev-user-id',
          email: request.email,
          firstName: 'Dev',
          lastName: 'User',
          userType: 'CONSUMER',
          isVerified: true,
        };

        const mockToken = 'dev-jwt-token';
        await this.storeAuthData(mockToken, mockUser);

        return {
          success: true,
          message: 'Authenticated (development mode)',
          data: {
            user: mockUser,
            token: mockToken,
            isNewUser: false,
          },
        };
      }

      return {
        success: false,
        message: 'Network error. Please check your connection.',
        code: 'NETWORK_ERROR',
      };
    }
  }

  async handleExpiredToken(email: string, purpose: 'LOGIN' | 'REGISTRATION' = 'REGISTRATION'): Promise<MagicLinkAuthResponse> {
    try {
      console.log(' Token expired, automatically requesting new magic link...');
      
      // Automatically send a new magic link
      const newLinkResult = await this.sendMagicLink({ email, purpose });
      
      if (newLinkResult.success) {
        return {
          success: false,
          message: 'Your previous link expired. A new magic link has been sent to your email.',
          code: 'NEW_LINK_SENT'
        };
      } else {
        return {
          success: false,
          message: 'Link expired and failed to send new one. Please try again.',
          code: 'AUTO_RETRY_FAILED'
        };
      }
    } catch (error) {
      console.error('Failed to auto-send new magic link:', error);
      return {
        success: false,
        message: 'Link expired. Please request a new magic link manually.',
        code: 'TOKEN_EXPIRED'
      };
    }
  }

  private getErrorMessage(code?: string, fallback?: string): string {
    switch (code) {
      case 'RATE_LIMIT_EXCEEDED':
        return 'Too many requests. Please wait a moment before trying again.';
      case 'USER_ALREADY_EXISTS':
        return 'An account already exists with this email. Please use the login option.';
      case 'USER_NOT_FOUND':
        return 'No account found with this email. Please register first.';
      case 'NETWORK_ERROR':
        return 'Network error. Please check your connection and try again.';
      case 'TOKEN_EXPIRED':
      case 'TOKEN_INVALID':
        return 'This magic link has expired. A new one has been sent to your email.';
      case 'TOKEN_ALREADY_USED':
        return 'This magic link has already been used. Please check your email for a new one.';
      case 'NEW_LINK_SENT':
        return 'Your previous link expired. A new magic link has been sent to your email.';
      case 'AUTO_RETRY_FAILED':
        return 'Link expired and failed to send new one. Please try again.';
      default:
        return fallback || 'An unexpected error occurred. Please try again.';
    }
  }

  private isNetworkError(error: any): boolean {
    return error.name === 'TypeError' || 
           error.message?.includes('fetch') || 
           error.message?.includes('network') ||
           error.code === 'NETWORK_ERROR';
  }

  async isAuthenticated(): Promise<boolean> {
    try {
      const token = await AsyncStorage.getItem(this.storageKeys.token);
      const user = await AsyncStorage.getItem(this.storageKeys.user);
      
      return !!(token && user);
    } catch (error) {
 console.error('Auth check error:', error); 
      return false;
    }
  }

  async getCurrentUser(): Promise<MagicLinkUser | null> {
    try {
      const userJson = await AsyncStorage.getItem(this.storageKeys.user);
      return userJson ? JSON.parse(userJson) : null;
    } catch (error) {
 console.error('Get user error:', error); 
      return null;
    }
  }

  async getAuthToken(): Promise<string | null> {
    try {
      return await AsyncStorage.getItem(this.storageKeys.token);
    } catch (error) {
 console.error('Get token error:', error); 
      return null;
    }
  }

  async logout(): Promise<void> {
    try {
      await AsyncStorage.multiRemove([
        this.storageKeys.token,
        this.storageKeys.user,
        this.storageKeys.refreshToken,
      ]);
    } catch (error) {
 console.error('Logout error:', error); 
    }
  }

  private async storeAuthData(token: string, user: MagicLinkUser): Promise<void> {
    try {
      await AsyncStorage.multiSet([
        [this.storageKeys.token, token],
        [this.storageKeys.user, JSON.stringify(user)],
      ]);
      
      // Set token in API client for authenticated requests
      apiClient.setAuthToken(token);
      console.log('✅ Auth token set in API client');
    } catch (error) {
 console.error('Store auth data error:', error); 
      throw error;
    }
  }

  validateEmail(email: string): boolean {
    const emailRegex = /^[^\s@]+@[^\s@]+\.[^\s@]+$/;
    return emailRegex.test(email);
  }

  async checkHealth(): Promise<boolean> {
    try {
      const response = await fetch(`${this.baseUrl}/health`, {
        method: 'GET',
      });
      
      const data = await response.json();
      return data.success === true;
    } catch (error) {
 console.error('Health check failed:', error); 
      return false;
    }
  }

  async integrateWithExistingAuth(): Promise<{
    sendMagicLink: (email: string, purpose?: string) => Promise<any>;
    verifyMagicLink: (token: string, email: string) => Promise<any>;
    isAuthenticated: () => Promise<boolean>;
    getCurrentUser: () => Promise<any>;
    logout: () => Promise<void>;
  }> {
    return {
      sendMagicLink: async (email: string, purpose: string = 'LOGIN') => {
        const result = await this.sendMagicLink({ 
          email, 
          purpose: purpose as 'LOGIN' | 'REGISTRATION' 
        });
        
        // Transform to match existing auth service format
        return {
          success: result.success,
          message: result.message,
          data: result.data,
          error: result.success ? null : { code: result.code, message: result.message },
        };
      },

      verifyMagicLink: async (token: string, email: string) => {
        const result = await this.verifyMagicLink({ token, email });
        
        // Transform to match existing auth service format
        return {
          success: result.success,
          message: result.message,
          user: result.data?.user,
          token: result.data?.token,
          isNewUser: result.data?.isNewUser,
          error: result.success ? null : { code: result.code, message: result.message },
        };
      },

      isAuthenticated: this.isAuthenticated.bind(this),
      getCurrentUser: this.getCurrentUser.bind(this),
      logout: this.logout.bind(this),
    };
  }
}

// Export singleton instance
export const magicLinkAuthService = new MagicLinkAuthService();
export default magicLinkAuthService;<|MERGE_RESOLUTION|>--- conflicted
+++ resolved
@@ -4,12 +4,8 @@
  */
 
 import AsyncStorage from '@react-native-async-storage/async-storage';
-<<<<<<< HEAD
 import { API_CONFIG } from '../config/api';
 import { apiClient } from './apiClient';
-=======
-import API_CONFIG from '../config/api';
->>>>>>> 536eebe5
 
 export interface MagicLinkSendRequest {
   email: string;
