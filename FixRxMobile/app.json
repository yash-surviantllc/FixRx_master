{
  "expo": {
    "name": "FixRxMobile",
    "slug": "FixRxMobile",
    "version": "1.0.0",
    "orientation": "portrait",
    "icon": "./assets/icon.png",
    "userInterfaceStyle": "light",
    "newArchEnabled": true,
    "scheme": "fixrx",
    "experiments": {
      "typedRoutes": false
    },
    "splash": {
      "image": "./assets/splash-icon.png",
      "resizeMode": "contain",
      "backgroundColor": "#ffffff"
    },
    "ios": {
      "supportsTablet": true,
<<<<<<< HEAD
      "associatedDomains": [
        "applinks:fixrx.com",
        "applinks:*.fixrx.com"
      ]
=======
      "bundleIdentifier": "com.fixrx.mobile",
      "associatedDomains": ["applinks:fixrx.app", "applinks:*.fixrx.app"]
>>>>>>> f326a468
    },
    "android": {
      "adaptiveIcon": {
        "foregroundImage": "./assets/adaptive-icon.png",
        "backgroundColor": "#ffffff"
      },
      "package": "com.fixrx.mobile",
      "intentFilters": [
        {
          "action": "VIEW",
          "autoVerify": true,
          "data": [
            {
              "scheme": "https",
              "host": "*.fixrx.app",
              "pathPrefix": "/auth/magic-link"
            },
            {
              "scheme": "http",
              "host": "localhost",
              "pathPrefix": "/auth/magic-link"
            }
          ],
          "category": ["BROWSABLE", "DEFAULT"]
        }
      ],
      "edgeToEdgeEnabled": true,
      "predictiveBackGestureEnabled": false,
      "intentFilters": [
        {
          "action": "VIEW",
          "autoVerify": true,
          "data": [
            {
              "scheme": "fixrx",
              "host": "*"
            },
            {
              "scheme": "https",
              "host": "*.fixrx.com",
              "pathPrefix": "/auth/magic-link"
            }
          ],
          "category": [
            "BROWSABLE",
            "DEFAULT"
          ]
        }
      ]
    },
    "web": {
      "favicon": "./assets/favicon.png"
    }
  }
}<|MERGE_RESOLUTION|>--- conflicted
+++ resolved
@@ -18,15 +18,11 @@
     },
     "ios": {
       "supportsTablet": true,
-<<<<<<< HEAD
+      "bundleIdentifier": "com.fixrx.mobile",
       "associatedDomains": [
         "applinks:fixrx.com",
         "applinks:*.fixrx.com"
       ]
-=======
-      "bundleIdentifier": "com.fixrx.mobile",
-      "associatedDomains": ["applinks:fixrx.app", "applinks:*.fixrx.app"]
->>>>>>> f326a468
     },
     "android": {
       "adaptiveIcon": {
@@ -34,25 +30,6 @@
         "backgroundColor": "#ffffff"
       },
       "package": "com.fixrx.mobile",
-      "intentFilters": [
-        {
-          "action": "VIEW",
-          "autoVerify": true,
-          "data": [
-            {
-              "scheme": "https",
-              "host": "*.fixrx.app",
-              "pathPrefix": "/auth/magic-link"
-            },
-            {
-              "scheme": "http",
-              "host": "localhost",
-              "pathPrefix": "/auth/magic-link"
-            }
-          ],
-          "category": ["BROWSABLE", "DEFAULT"]
-        }
-      ],
       "edgeToEdgeEnabled": true,
       "predictiveBackGestureEnabled": false,
       "intentFilters": [
@@ -68,6 +45,11 @@
               "scheme": "https",
               "host": "*.fixrx.com",
               "pathPrefix": "/auth/magic-link"
+            },
+            {
+              "scheme": "http",
+              "host": "localhost",
+              "pathPrefix": "/auth/magic-link"
             }
           ],
           "category": [
